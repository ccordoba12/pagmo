from PyGMO.problem._problem import tsp, tsp_cs, _tsp_encoding


# Renaming and placing the enums
tsp.encoding_type = _tsp_encoding
tsp_cs.encoding_type = _tsp_encoding


def _tsp_ctor(self, weights=[[0, 1, 2], [1, 0, 5], [2, 5, 0]], type="full"):
    """
        Constructs Travelling Salesman Problem (TSP or ATSP)
        The problem encoding can be of three different types as
        selected by the type kwarg

        1-"cities"
        This encoding represents the ids of the cities visited
        directly in the chromosome. It will
        thus create a constrained problem as only permutation of the
        cities ids are valid (e.g. [0,2,1,5,0] is not
        a valid chromosome)

        2-"randomkeys"
        This encoding, first introduced in the paper
        Bean, J. C. (1994). Genetic algorithms and random keys for
        sequencing and optimization. ORSA journal on computing, 6(2), 154-160.
        It creates a box constrained problem without any constraint.
        It essentially represents the tour as a sequence of doubles bounded
        in [0,1]. The tour is reconstructed by the argsort of the sequence.
        (e.g. [0.34,0.12,0.76,0.03] -> [3,1,0,2])

        3-"full"
        In the full encoding the TSP is represented as a integer linear
        programming problem. The details can be found in
        http://en.wikipedia.org/wiki/Travelling_salesman_problem
        Constructs a Travelling Salesman problem
        (Constrained Integer Single-Objective)

        USAGE: problem.tsp(matrix = [0,1,2],[1,0,5],[2,5,0], type="randomkeys")

         * weights: Square matrix with zero diagonal
            entries containing the cities distances.
         * type: encoding type. One of "cities","randomkeys","full"
    """

    # We construct the arg list for the original constructor exposed by
    # boost_python
    arg_list = []
    arg_list.append(weights)
    if type == "full":
        encoding_type = tsp.encoding_type.FULL
    elif type == "randomkeys":
        encoding_type = tsp.encoding_type.RANDOMKEYS
    elif type == "cities":
        encoding_type = tsp.encoding_type.CITIES
    else:
        raise ValueError("Unrecognized encoding type")

    arg_list.append(encoding_type)
    self._orig_init(*arg_list)
tsp._orig_init = tsp.__init__
tsp.__init__ = _tsp_ctor


def _plot_tsp(self, x, node_size=10, edge_color='r',
              edge_width=1, bias=None, node_color=None, pos=None):
    """
        Plots a tour represented in the chromosome x
        (using the same encoding of the self object)

        USAGE: problem._plot_tsp(x, node_size=10, edge_color='r',
                edge_width=1, bias=None, node_color=None, pos=None):

         * x:           Crhomosome encoding the city tour.
                        The encoding type used must be the same as that of self
         * node_size:   size of the nodes in the graph visualization
         * edge_color:  size of the edges in the graph visualization
         * edge_width:  width of the edges in the graph visualization
         * bias:        when the graoh node positions are not used,
                        the plot tries to use
                        a spring model to place the nodes. The spring
                        constants depend on this
                        bias parameter
         * node_color:  color of the nodes in the graph visualization
         * pos:         a dictionary containing the node positions
                        (same format as networkx)
    """
    if not (self.verify_x(x) and self.feasibility_x(x)):
        raise Exception("crhomosome is unfeasible")
    from matplotlib import pyplot as plt
    import networkx as nx
    import numpy as np
    from PyGMO.problem import tsp

    fig = plt.gcf()

    # We extract few informations on the problem
    weights = self.weights
    n_cities = len(weights[0])
<<<<<<< HEAD
    if self.encoding == tsp.encoding_type.RANDOMKEYS:
        chromosome = self.randomkeys2cities(x)
    elif self.encoding == tsp.encoding_type.CITIES:
        chromosome = x
    elif self.encoding == tsp.encoding_type.FULL:
        chromosome = self.full2cities(x)

    # We construct the list of edges (u,v) containing
    # the indices of the cities visited
    edgelist = [(edgelist[i], edgelist[i + 1]) for i in range(n_cities - 1)] + [(edgelist[-1], edgelist[0])]
=======
    if self.encoding == _tsp_encoding.RANDOMKEYS:
        edgelist = self.randomkeys2cities(x)
    elif self.encoding == _tsp_encoding.CITIES:
        edgelist = x
    elif self.encoding == _tsp_encoding.FULL:
        edgelist = self.full2cities(x)

    # We construct the list of edges (u,v) containing
    # the indices of the cities visited and we here distinguish between tsp types
    if type(self) == tsp:
        edgelist = [(edgelist[i], edgelist[i + 1]) for i in range(n_cities - 1)] + [(edgelist[-1], edgelist[0])]
    elif type(self == tsp_cs):
        _, _, id1, id2 = self.find_city_subsequence(x)
        if id1 <= id2:
            edgelist = edgelist[id1:(id2 + 1) % n_cities]
        else:
            edgelist = edgelist[id1:] + edgelist[:id2 + 1]
        edgelist = [(edgelist[i], edgelist[i + 1]) for i in range(len(edgelist) - 1)]
>>>>>>> 59f4ef46

    if bias is None:
        bias = max([max(d) for d in weights])
	
    # We create a networkx graph
    G = nx.Graph()

    # We fill in the vertices
    for i in range(n_cities):
        G.add_node(i)

    # We fill in all the edges
    for i in range(n_cities):
        for j in range(n_cities):
            if i <= j:
                continue
            G.add_edge(i, j, weight=bias / weights[i][j])

    # If cities coordinates are not passed as an input we try to calculate
    # the coordinates for an euclidian TSP (assuming symmetric weights)
    if pos is None:
        # assign the first two nodes: node 0 and node 1, node 0 is
        # chosen to be in the origin
        pos = {0: np.array([0, 0]), 1: np.array([weights[0][1], 0])}
        # algorithm checks during computation of the coordinates if the
        # problem is euclidian
        prob_is_eucl = True
        # we will have to store the first node that is not located in the
        # line constructed by the initial two nodes 0 and 1
        nil_idx = -1
        i = 2
        while (i < n_cities and prob_is_eucl is True):
            # we compute cos(alpha) where alpha is the angle enclosed
            # by the edge (0,1) and (0,i)
            cos_alpha = 0.5 * ((weights[0][i]) ** 2 + (weights[0][1]) ** 2 -
                               (weights[1][i]) ** 2) / (weights[0][i] * weights[0][1])

            if (cos_alpha < -1 or 1 < cos_alpha):
                prob_is_eucl = False
            else:
                # computes one of the two possible positions for node i
                pos[i] = np.array([weights[0][i] * cos_alpha,
                                  weights[0][i] * (1 - cos_alpha ** 2) ** (0.5)])
                omega = 1
                if abs(cos_alpha) != 1:
                    # as soon as one node is not aligned with edge (0,1)
                    # we have to orientate the plot the first node not aligned,
                    # named nil_idx, is chosen to have a positive second
                    # coordinate - every following node is then oriented
                    # accordingly
                    if nil_idx == -1:
                        nil_idx = i
                    elif abs(((pos[i][0] - pos[nil_idx][0]) ** 2 +
                              (pos[i][1] - pos[nil_idx][1]) ** 2) ** (0.5) -
                             weights[i][nil_idx]) > 1e-08 * weights[i][nil_idx]:
                        omega = -1
                pos[i][1] = omega * pos[i][1]  # orient node
                # We have to check the distance to all the previous
                # nodes to decide if the problem is euclidian
                for j in range(2, i):
                    if abs(((pos[i][0] - pos[j][0]) ** 2 +
                           (pos[i][1] - pos[j][1]) ** 2) ** (0.5) -
                       weights[i][j]) > 1e-08 * weights[i][j]:
                        prob_is_eucl = False
            i += 1
        # In case of a non euclidian TSP we create a spring model
        if prob_is_eucl is False:
            pos = nx.layout.spring_layout(G)
    if node_color is None:
        node_color = [0.4] * n_cities

    nx.draw_networkx_nodes(G, pos=pos, node_size=node_size,
                           cmap=plt.cm.Blues, node_color=node_color)
    nx.draw_networkx_edges(G, pos, edgelist=edgelist,
                           width=edge_width, alpha=0.2, edge_color=edge_color)
    fig.canvas.draw()
    plt.show()
    return pos

tsp.plot = _plot_tsp
tsp_cs.plot = _plot_tsp<|MERGE_RESOLUTION|>--- conflicted
+++ resolved
@@ -96,18 +96,6 @@
     # We extract few informations on the problem
     weights = self.weights
     n_cities = len(weights[0])
-<<<<<<< HEAD
-    if self.encoding == tsp.encoding_type.RANDOMKEYS:
-        chromosome = self.randomkeys2cities(x)
-    elif self.encoding == tsp.encoding_type.CITIES:
-        chromosome = x
-    elif self.encoding == tsp.encoding_type.FULL:
-        chromosome = self.full2cities(x)
-
-    # We construct the list of edges (u,v) containing
-    # the indices of the cities visited
-    edgelist = [(edgelist[i], edgelist[i + 1]) for i in range(n_cities - 1)] + [(edgelist[-1], edgelist[0])]
-=======
     if self.encoding == _tsp_encoding.RANDOMKEYS:
         edgelist = self.randomkeys2cities(x)
     elif self.encoding == _tsp_encoding.CITIES:
@@ -126,7 +114,6 @@
         else:
             edgelist = edgelist[id1:] + edgelist[:id2 + 1]
         edgelist = [(edgelist[i], edgelist[i + 1]) for i in range(len(edgelist) - 1)]
->>>>>>> 59f4ef46
 
     if bias is None:
         bias = max([max(d) for d in weights])
