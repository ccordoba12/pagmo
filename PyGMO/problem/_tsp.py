--- conflicted
+++ resolved
@@ -74,20 +74,14 @@
 		raise Exception("crhomosome is unfeasible")
 	from matplotlib import pyplot as plt
 	import networkx as nx
-<<<<<<< HEAD
 	import numpy as np
-=======
 	from PyGMO.problem import tsp
->>>>>>> 23e5dd1a
 
 	fig = plt.gcf()
 
 	# We extract few informations on the problem
 	weights = self.weights
 	n_cities = len(weights[0])
-<<<<<<< HEAD
-	edgelist = x
-=======
 	if self.encoding == tsp.encoding_type.RANDOMKEYS:
 		edgelist = self.randomkeys2cities(x)
 	elif self.encoding == tsp.encoding_type.CITIES:
@@ -95,8 +89,7 @@
 	elif self.encoding == tsp.encoding_type.FULL:
 		edgelist = full2cities(x)
 
-	# We construct the list of edges (u,v) containing the indices of the cities visited 
->>>>>>> 23e5dd1a
+	# We construct the list of edges (u,v) containing the indices of the cities visited
 	edgelist = [(edgelist[i],edgelist[i+1]) for i in range(n_cities-1)] + [(edgelist[-1],edgelist[0])]
 	if bias==None:
 		bias = max([max(d) for d in weights])
@@ -112,41 +105,45 @@
 			if i<=j: 
 				continue
 			G.add_edge(i,j,weight=bias/weights[i][j])
-	# We calculate the coordinates for a euclidian TSP (assuming symmetrie)
-	pos = {0: np.array([0,0]),1: np.array([weights[0][1],0])}
-	prob_is_eucl = True
-	nil_idx = 0 #first note that is not located in the line constructed by the first two notes
-	i = 2
-	while (i < n_cities and prob_is_eucl == True):
-		cos_alpha = 0.5*((weights[0][i]) ** 2 + (weights[0][1]) ** 2 - (weights[1][i]) ** 2) / (weights[0][i]*weights[0][1])
-		if (cos_alpha < -1 or 1 < cos_alpha):
-			prob_is_eucl = False
-		else:
-			pos[i] = np.array([weights[0][i]*cos_alpha,weights[0][i]*(1-cos_alpha**2)**(0.5)])
-			omega = 1
-			if abs(cos_alpha) != 1:
-				if nil_idx == 0:
-					nil_idx = i
-				elif abs(((pos[i][0]-pos[nil_idx][0])**2 + (pos[i][1]-pos[nil_idx][1])**2)**(0.5) - weights[i][nil_idx]) > 1e-08 * weights[i][nil_idx]:
-					omega = -1
-			pos[i][1] = omega*pos[i][1]
-			for j in range(2,i):
-				if abs(((pos[i][0]-pos[j][0])**2 + (pos[i][1]-pos[j][1])**2)**(0.5) - weights[i][j]) > 1e-08 * weights[i][j]:
-					prob_is_eucl = False
-		i += 1
-	# Now we draw the graph
- 	if pos==None or prob_is_eucl == False:
- 		pos = nx.layout.spring_layout(G)
-<<<<<<< HEAD
-	nx.draw_networkx_nodes(G,pos=pos,node_size=10)
-	nx.draw_networkx_edges(G,pos=pos,edgelist=edgelist,
-=======
+	# If no coordinates are passed as an input we try to calculate the coordinates for an euclidian TSP (assuming symmetrie)
+	if pos==None:
+		#assign the first two notes: note 0 and note 1, note 0 is chosen to be in the origin
+		pos = {0: np.array([0,0]),1: np.array([weights[0][1],0])}
+		#algorithm checks during computation of the coordinates if the problem is euclidian
+		prob_is_eucl = True
+ 		#we will have to store the first note that is not located in the line constructed by the initial two notes 0 and 1
+		nil_idx = -1
+		i = 2
+		while (i < n_cities and prob_is_eucl == True):
+			#we compute cos(alpha) where alpha is the angle enclosed by the edge (0,1) and (0,i)
+			cos_alpha = 0.5*((weights[0][i]) ** 2 + (weights[0][1]) ** 2 - (weights[1][i]) ** 2) / (weights[0][i]*weights[0][1])
+			if (cos_alpha < -1 or 1 < cos_alpha):
+				prob_is_eucl = False
+			else:
+				#computes one of the two possible positions for note i
+				pos[i] = np.array([weights[0][i]*cos_alpha,weights[0][i]*(1-cos_alpha**2)**(0.5)])
+				omega = 1
+				if abs(cos_alpha) != 1:
+					#as soon as one note is not aligned with edge (0,1) we have to orientate the plot
+					#the first note not aligned, named nil_idx, is chosen to have a positiv second coordinate - every following note is then oriented accordingly
+					if nil_idx == -1:
+						nil_idx = i
+					elif abs(((pos[i][0]-pos[nil_idx][0])**2 + (pos[i][1]-pos[nil_idx][1])**2)**(0.5) - weights[i][nil_idx]) > 1e-08 * weights[i][nil_idx]:
+						omega = -1
+				pos[i][1] = omega*pos[i][1] #orient note
+				#We have to check the distance to all the previous notes to decide if the problem is euclidian
+				for j in range(2,i):
+					if abs(((pos[i][0]-pos[j][0])**2 + (pos[i][1]-pos[j][1])**2)**(0.5) - weights[i][j]) > 1e-08 * weights[i][j]:
+						prob_is_eucl = False
+			i += 1
+		# In case of a non euclidian TSP we create a spring model
+		if prob_is_eucl == False: 
+			pos = nx.layout.spring_layout(G)
  	if node_color==None:
  		node_color=[0.4]*n_cities
 
 	nx.draw_networkx_nodes(G,pos=pos,node_size=node_size, cmap=plt.cm.Blues, node_color=node_color)
 	nx.draw_networkx_edges(G,pos,edgelist=edgelist,
->>>>>>> 23e5dd1a
                     width=edge_width,alpha=0.2,edge_color=edge_color)
 	fig.canvas.draw()
 	plt.show()
