#!/usr/bin/python
"""
The tsplib.py module imports TSPLIB XML Files and prints the resulting Adjacency Matrix.
(http://www.iwr.uni-heidelberg.de/groups/comopt/software/TSPLIB95/)

Usage: tsp.py burma14.xml

Author: Florin Schimbinschi (florinsch@gmail.com)
"""


def read_tsplib(file_name):
    """
    This function parses a TSPLIB XML file and returns an [[Adjacency Matrix]]
    containing costs from one vertex to another stored as double. M[i][j] = 3.141592

    Args:
            file_name (string): The XML file to be opened for parsing.
    Returns:
            adj_mat (double): Adjacency Matrix, 0 per diagonal.
    Raises:
    IOError: 
            The input file was not found.
    TypeError: 
            At least one of the attributes in an edge 
            of the XML file is missing or of the wrong type.
    xml.etree.ElementTreeParseError:
            There was an error parsing the file.
            See: https://docs.python.org/2.7/library/xml.etree.elementtree.html
            
    """
    import xml.etree.ElementTree as ET
    try:
            tree = ET.parse(file_name)
    except ET.ParseError, e:
            print 'There was a problem parsing', fileName, ':\n', e
            return
    except IOError, e:
            print 'There was a problem opening the file:\n', e
            return
    
    # get root
    root = tree.getroot()

    # problem properties dictionary
#        graph_props = dict()
#        for child in root:
#                graph_props[child.tag] = child.text
#        del graph_props['graph'] # remove graph property
#        graph_props['type'] = root.tag # add problem type
    
#        print 'Problem properties:'
#        for prop, value in graph_props.items():
#                print prop.capitalize(), '->', value

    # graph data (list of list: [[]])
    adj_mat = []
    symmetric = False
    try: # in case vertex.cost attribute is not set or incorrect type
            for idx_from, vertice in enumerate(root.iter('vertex')):
                    tmp = []
                    for idx_to, edge in enumerate(vertice):
                            # symmetric problems don't have values for main diagonal
                            if idx_from == idx_to != int(edge.text): # insert diagonal 0's
                                   tmp.append(0)
                                   symmetric = True
                            tmp.append(float(edge.get('cost')))
                    adj_mat.append(tmp)
            if symmetric:
                    adj_mat[idx_to+1].append(0) # set last diagonal element to 0
    except TypeError:
            print 'One of the values of the graph attributes is not valid.'
            print 'Hint:', idx_from, '->', idx_to, '=', edge.get('cost')
            return

    return adj_mat


def _symmetric_tril(mat):
    """
    If a matrix is symmetric, returns a copy with elements above the main diagonal zeroed.

    Args:
            mat ([[]]]): A square matrix.
    Returns:
    tril ([[]]): The matrix with only lower diagonal items.
    """
    import numpy
    mat = numpy.array(mat)
    
    if (mat.transpose() == mat).all():
            mat = numpy.tril(mat)
    
    return mat.tolist()


<<<<<<< HEAD
def _print_matrix(mat):
    """
    Prints an Adjacency Matrix to console.
=======
def print_matrix(mat, show_all = False):
        """
Prints an Adjacency Matrix to console.
>>>>>>> 5a73d40e

    Args:
        mat ([[]]): A square matrix.
<<<<<<< HEAD
    """
    print ' ',
    for i in range(len(mat[1])):
          print i,
    print
    for i, element in enumerate(mat):
          print i, ''.join(str(element))

if __name__ == "__main__":
    import sys
    if len(sys.argv) > 1:
            _print_matrix( _symmetric_tril( read_tsplib(sys.argv[1]) ))
            #import PyGMO.problem
            #tsp = PyGMO.problem.tsp( read_tsplib(sys.argv[1]) )
            #print tsp
    else:
            print 'No file names given as argument.'
            print __doc__
=======
        """
        import numpy
        numpy.set_printoptions(linewidth=100)
        numpy.set_printoptions(precision=3)
        # this forces to print all elements on a long row, on the next line
        # otherwise, center elements are snipped '...,' to fit line of 100
        if show_all: 
                numpy.set_printoptions(threshold='nan')

        print numpy.array(mat)
        

if __name__ == "__main__":
        import sys
        if len(sys.argv) > 1:
                print '\nImported matrix:\n'
                print_matrix( symmetric_tril( read_tsplib(sys.argv[1]) ))
                import PyGMO.problem
                tsp = PyGMO.problem.tsp( read_tsplib(sys.argv[1]) )
                print '\nAn instance of a TSP from the above matrix\n'
                print tsp
        else:
                print 'No file names given as argument.'
                print __doc__
>>>>>>> 5a73d40e
<|MERGE_RESOLUTION|>--- conflicted
+++ resolved
@@ -7,7 +7,6 @@
 
 Author: Florin Schimbinschi (florinsch@gmail.com)
 """
-
 
 def read_tsplib(file_name):
     """
@@ -94,60 +93,27 @@
     return mat.tolist()
 
 
-<<<<<<< HEAD
 def _print_matrix(mat):
-    """
-    Prints an Adjacency Matrix to console.
-=======
-def print_matrix(mat, show_all = False):
-        """
-Prints an Adjacency Matrix to console.
->>>>>>> 5a73d40e
+    import numpy
+    numpy.set_printoptions(linewidth=100)
+    numpy.set_printoptions(precision=3)
+    # this forces to print all elements on a long row, on the next line
+    # otherwise, center elements are snipped '...,' to fit line of 100
+    if show_all: 
+            numpy.set_printoptions(threshold='nan')
 
-    Args:
-        mat ([[]]): A square matrix.
-<<<<<<< HEAD
-    """
-    print ' ',
-    for i in range(len(mat[1])):
-          print i,
-    print
-    for i, element in enumerate(mat):
-          print i, ''.join(str(element))
+    print numpy.array(mat)
+        
 
 if __name__ == "__main__":
     import sys
     if len(sys.argv) > 1:
-            _print_matrix( _symmetric_tril( read_tsplib(sys.argv[1]) ))
-            #import PyGMO.problem
-            #tsp = PyGMO.problem.tsp( read_tsplib(sys.argv[1]) )
-            #print tsp
+            print '\nImported matrix:\n'
+            print_matrix( symmetric_tril( read_tsplib(sys.argv[1]) ))
+            import PyGMO.problem
+            tsp = PyGMO.problem.tsp( read_tsplib(sys.argv[1]) )
+            print '\nAn instance of a TSP from the above matrix\n'
+            print tsp
     else:
             print 'No file names given as argument.'
             print __doc__
-=======
-        """
-        import numpy
-        numpy.set_printoptions(linewidth=100)
-        numpy.set_printoptions(precision=3)
-        # this forces to print all elements on a long row, on the next line
-        # otherwise, center elements are snipped '...,' to fit line of 100
-        if show_all: 
-                numpy.set_printoptions(threshold='nan')
-
-        print numpy.array(mat)
-        
-
-if __name__ == "__main__":
-        import sys
-        if len(sys.argv) > 1:
-                print '\nImported matrix:\n'
-                print_matrix( symmetric_tril( read_tsplib(sys.argv[1]) ))
-                import PyGMO.problem
-                tsp = PyGMO.problem.tsp( read_tsplib(sys.argv[1]) )
-                print '\nAn instance of a TSP from the above matrix\n'
-                print tsp
-        else:
-                print 'No file names given as argument.'
-                print __doc__
->>>>>>> 5a73d40e
