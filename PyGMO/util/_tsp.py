#!/usr/bin/python
"""
The tsplib.py module contains helper routines instantiate TSP problems.
"""


def read_tsplib(file_name):
    """
    This function parses an XML file defining a TSP (from TSPLIB
    http://www.iwr.uni-heidelberg.de/groups/comopt/software/TSPLIB95/)
    and returns the Adjacency Matrix that cna be then used to construct a PyGMO.problem.tsp

    Args:
            file_name (string): The XML file to be opened for parsing.
    Returns:
            adj_mat (double): Adjacency Matrix, 0 per diagonal.
    Raises:
    IOError:
            The input file was not found.
    TypeError:
            At least one of the attributes in an edge
            of the XML file is missing or of the wrong type.
    xml.etree.ElementTreeParseError:
            There was an error parsing the file.
            See: https://docs.python.org/2.7/library/xml.etree.elementtree.html

    """
    import xml.etree.ElementTree as ET
    try:
        tree = ET.parse(file_name)
    except ET.ParseError as e:
        print('There was a problem parsing', fileName, ':\n', e)
        return
    except IOError as e:
        print('There was a problem opening the file:\n', e)
        return

    # get root
    root = tree.getroot()

    # graph data (list of list: [[]])
    adj_mat = []
    symmetric = False
    try:  # in case vertex.cost attribute is not set or incorrect type
        for idx_from, vertice in enumerate(root.iter('vertex')):
            tmp = []
            for idx_to, edge in enumerate(vertice):
                # symmetric problems don't have values for main diagonal
                if idx_from == idx_to != int(edge.text):  # insert diagonal 0's
                    tmp.append(0)
                    symmetric = True
                tmp.append(float(edge.get('cost')))
            adj_mat.append(tmp)
        if symmetric:
            adj_mat[idx_to + 1].append(0)  # set last diagonal element to 0
    except TypeError:
        print('One of the values of the graph attributes is not valid.')
        print('Hint:', idx_from, '->', idx_to, '=', edge.get('cost'))
        return

    return adj_mat


def _symmetric_tril(mat):
    """
    If a matrix is symmetric, returns a copy with elements above the main diagonal zeroed.

    Args:
            mat ([[]]]): A square matrix.
    Returns:
    tril ([[]]): The matrix with only lower diagonal items.
    """
    import numpy
    mat = numpy.array(mat)

    if (mat.transpose() == mat).all():
        mat = numpy.tril(mat)

    return mat.tolist()


def _print_matrix(mat, show_all=False):
    import numpy
    numpy.set_printoptions(linewidth=100)
    numpy.set_printoptions(precision=3)
    # this forces to print all elements on a long row, on the next line
    # otherwise, center elements are snipped '...,' to fit line of 100
    if show_all:
        numpy.set_printoptions(threshold='nan')

    print(numpy.array(mat))
<<<<<<< HEAD
=======

from PyGMO import *


def _three_impulse(pl1, pl2, ep1=None, ep2=None):
    from math import cos, sqrt, sin
    MU = pl1.mu_central_body

    if ep1 is None or ep2 is None:
        a1 = pl1.orbital_elements[0]
        i1 = pl1.orbital_elements[2]
        W1 = pl1.orbital_elements[3]
        e1 = pl1.orbital_elements[1]

        a2 = pl2.orbital_elements[0]
        i2 = pl2.orbital_elements[2]
        W2 = pl2.orbital_elements[3]
        e2 = pl2.orbital_elements[1]
    else:
        from PyKEP import ic2par
        r1, v1 = pl1.eph(ep1)
        a1, e1, i1, W1, _, _ = ic2par(r1, v1, MU)        
        r2, v2 = pl2.eph(ep2)
        a2, e2, i2, W2, _, _ = ic2par(r2, v2, MU)        

    ra1 = a1 * (1 + e1)
    # radius of apocenter starting orbit (km)
    ra2 = a2 * (1 + e2)
    # radius of apocenter target orbit(km)
    cosiREL = cos(i1) * cos(i2) + sin(i1) * sin(i2) * cos(W1) * \
        cos(W2) + sin(i1) * sin(i2) * sin(W1) * sin(W2)
    if cosiREL > 1 or cosiREL < -1:
        cosiREL = 1
    rp2 = a2 * (1 - e2)
    # radius of apocenter target orbit(km)
    rp1 = a1 * (1 - e1)

    if ra1 > ra2:  # Strategy is Apocenter-Pericenter
        Vi = sqrt(MU * (2 / ra1 - 1 / a1))
        Vf = sqrt(MU * (2 / ra1 - 2 / (rp2 + ra1)))
        DV1 = sqrt(Vi ** 2 + Vf ** 2 - 2 * Vi * Vf * cosiREL)
        # Change Inclination + pericenter change
        DV2 = sqrt(
            MU) * abs(sqrt(2 / rp2 - 2 / (rp2 + ra1)) - sqrt(2 / rp2 - 2 / (rp2 + ra2)))
        # Apocenter Change
    else:  # (ra1<ra2) Strategy is Pericenter-Apocenter
        DV1 = sqrt(
            MU) * abs(sqrt(2 / rp1 - 2 / (rp1 + ra1)) - sqrt(2 / rp1 - 2 / (rp1 + ra2)))
        # Apocenter Raise
        Vi = sqrt(MU * (2 / ra2 - 2 / (rp1 + ra2)))
        Vf = sqrt(MU * (2 / ra2 - 1 / a2))
        DV2 = sqrt(abs(Vi * Vi + Vf * Vf - 2 * Vi * Vf * cosiREL))
        # Change Inclination + apocenter change
    return DV1 + DV2


def tle2tsp(tlefilename, verbose=False):
    """
    This function reads a Two-Line-Element file as taken from the NORAD database
    http://www.celestrak.com/NORAD/elements/ and returns a matrix containing, in its
    i,j element, the DV cost of transferring from the i-th to the j-th orbit. It also returns a list
    of the object orbital elements.

    The DV is computed as an approximation of the optimal three-impulse transfer which
    holds for small eccentricities (as it neglects the difference in the argument of perigee)

    USAGE: weights,el = util.tle2tsp(filename, verbose=True):

    * filename: A string containin the file name (assumed to be in the working directory)
    * verbose: Activates some screen output to show the progress.

    * [out] -> static weights computed using the three impulse approximation
    * [out] -> el a list containing the orbital elements of the TLE orbits (a,e,i,W,w,M) in SI units
    * [out] -> planet_list a list containing all planets objects in the tle files

    """
    from PyKEP import planet_tle
    planet_list = []

    with open(tlefilename, 'r') as f:
        for line in f:
            line1 = f.next()[:69]
            line2 = f.next()[:69]
            planet_list.append(planet_tle(line1, line2))

    weights = []
    elements = []
    for source_idx, source in enumerate(planet_list):
        row = []
        if verbose:
            print("\rTrying source debris N.: {0}".format(source_idx))
        count = 0
        for target_idx, target in enumerate(planet_list):
            if source == target:
                row.append(0)
            else:
                dist = _three_impulse(source, target)
                row.append(dist)
        weights.append(row)
    for source in planet_list:
        elements.append(source.orbital_elements)

    return weights, elements, planet_list
>>>>>>> ce9f5dae
<|MERGE_RESOLUTION|>--- conflicted
+++ resolved
@@ -88,110 +88,4 @@
     if show_all:
         numpy.set_printoptions(threshold='nan')
 
-    print(numpy.array(mat))
-<<<<<<< HEAD
-=======
-
-from PyGMO import *
-
-
-def _three_impulse(pl1, pl2, ep1=None, ep2=None):
-    from math import cos, sqrt, sin
-    MU = pl1.mu_central_body
-
-    if ep1 is None or ep2 is None:
-        a1 = pl1.orbital_elements[0]
-        i1 = pl1.orbital_elements[2]
-        W1 = pl1.orbital_elements[3]
-        e1 = pl1.orbital_elements[1]
-
-        a2 = pl2.orbital_elements[0]
-        i2 = pl2.orbital_elements[2]
-        W2 = pl2.orbital_elements[3]
-        e2 = pl2.orbital_elements[1]
-    else:
-        from PyKEP import ic2par
-        r1, v1 = pl1.eph(ep1)
-        a1, e1, i1, W1, _, _ = ic2par(r1, v1, MU)        
-        r2, v2 = pl2.eph(ep2)
-        a2, e2, i2, W2, _, _ = ic2par(r2, v2, MU)        
-
-    ra1 = a1 * (1 + e1)
-    # radius of apocenter starting orbit (km)
-    ra2 = a2 * (1 + e2)
-    # radius of apocenter target orbit(km)
-    cosiREL = cos(i1) * cos(i2) + sin(i1) * sin(i2) * cos(W1) * \
-        cos(W2) + sin(i1) * sin(i2) * sin(W1) * sin(W2)
-    if cosiREL > 1 or cosiREL < -1:
-        cosiREL = 1
-    rp2 = a2 * (1 - e2)
-    # radius of apocenter target orbit(km)
-    rp1 = a1 * (1 - e1)
-
-    if ra1 > ra2:  # Strategy is Apocenter-Pericenter
-        Vi = sqrt(MU * (2 / ra1 - 1 / a1))
-        Vf = sqrt(MU * (2 / ra1 - 2 / (rp2 + ra1)))
-        DV1 = sqrt(Vi ** 2 + Vf ** 2 - 2 * Vi * Vf * cosiREL)
-        # Change Inclination + pericenter change
-        DV2 = sqrt(
-            MU) * abs(sqrt(2 / rp2 - 2 / (rp2 + ra1)) - sqrt(2 / rp2 - 2 / (rp2 + ra2)))
-        # Apocenter Change
-    else:  # (ra1<ra2) Strategy is Pericenter-Apocenter
-        DV1 = sqrt(
-            MU) * abs(sqrt(2 / rp1 - 2 / (rp1 + ra1)) - sqrt(2 / rp1 - 2 / (rp1 + ra2)))
-        # Apocenter Raise
-        Vi = sqrt(MU * (2 / ra2 - 2 / (rp1 + ra2)))
-        Vf = sqrt(MU * (2 / ra2 - 1 / a2))
-        DV2 = sqrt(abs(Vi * Vi + Vf * Vf - 2 * Vi * Vf * cosiREL))
-        # Change Inclination + apocenter change
-    return DV1 + DV2
-
-
-def tle2tsp(tlefilename, verbose=False):
-    """
-    This function reads a Two-Line-Element file as taken from the NORAD database
-    http://www.celestrak.com/NORAD/elements/ and returns a matrix containing, in its
-    i,j element, the DV cost of transferring from the i-th to the j-th orbit. It also returns a list
-    of the object orbital elements.
-
-    The DV is computed as an approximation of the optimal three-impulse transfer which
-    holds for small eccentricities (as it neglects the difference in the argument of perigee)
-
-    USAGE: weights,el = util.tle2tsp(filename, verbose=True):
-
-    * filename: A string containin the file name (assumed to be in the working directory)
-    * verbose: Activates some screen output to show the progress.
-
-    * [out] -> static weights computed using the three impulse approximation
-    * [out] -> el a list containing the orbital elements of the TLE orbits (a,e,i,W,w,M) in SI units
-    * [out] -> planet_list a list containing all planets objects in the tle files
-
-    """
-    from PyKEP import planet_tle
-    planet_list = []
-
-    with open(tlefilename, 'r') as f:
-        for line in f:
-            line1 = f.next()[:69]
-            line2 = f.next()[:69]
-            planet_list.append(planet_tle(line1, line2))
-
-    weights = []
-    elements = []
-    for source_idx, source in enumerate(planet_list):
-        row = []
-        if verbose:
-            print("\rTrying source debris N.: {0}".format(source_idx))
-        count = 0
-        for target_idx, target in enumerate(planet_list):
-            if source == target:
-                row.append(0)
-            else:
-                dist = _three_impulse(source, target)
-                row.append(dist)
-        weights.append(row)
-    for source in planet_list:
-        elements.append(source.orbital_elements)
-
-    return weights, elements, planet_list
->>>>>>> ce9f5dae
+    print(numpy.array(mat))