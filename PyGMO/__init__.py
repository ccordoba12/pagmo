# -*- coding: iso-8859-1 -*-
# Copyright (C) 2004-2009 The PaGMO development team,
# Advanced Concepts Team (ACT), European Space Agency (ESA)
# http://apps.sourceforge.net/mediawiki/pagmo
# http://apps.sourceforge.net/mediawiki/pagmo/index.php?title=Developers
# http://apps.sourceforge.net/mediawiki/pagmo/index.php?title=Credits
# act@esa.int
#
# This program is free software; you can redistribute it and/or modify
# it under the terms of the GNU General Public License as published by
# the Free Software Foundation; either version 3 of the License, or
# (at your option) any later version.
#
# This program is distributed in the hope that it will be useful,
# but WITHOUT ANY WARRANTY; without even the implied warranty of
# MERCHANTABILITY or FITNESS FOR A PARTICULAR PURPOSE.  See the
# GNU General Public License for more details.
#
# You should have received a copy of the GNU General Public License
# along with this program; if not, write to the
# Free Software Foundation, Inc.,
# 59 Temple Place - Suite 330, Boston, MA  02111-1307, USA.

import core, algorithm, migration, problem, topology, test

__doc__ = 'PyGMO is a pretty cool guy. eh kills aleins and doesnt afraid of anything...'
__all__ = ['core', 'algorithm', 'migration', 'problem', 'topology', 'test']

# For convenience, bring all core classes into the root namespace when importing *.
from core import *
__all__ += filter(lambda name: not name.startswith('_'),dir(core))

problem_list = problem._get_problem_list()
algorithm_list = algorithm._get_algorithm_list()
island_list = core._get_island_list()

def run_test():
	from PyGMO import problem, algorithm, island
	from numpy import mean, std
<<<<<<< HEAD
	
	prob_list = [problem.schwefel(10),problem.rastrigin(10),problem.rosenbrock(10),problem.griewank(10),problem.cassini_1(),problem.messenger_full()]
#	prob_list = [ problem.cassini_1(), problem.messenger_full() ]

#	algo_list = [algorithm.de(500,0.8,0.8,2),algorithm.sa_corana(10000,1,0.1),
#		algorithm.ihs(10000),algorithm.pso(500),algorithm.pso(500,0.65,2.0,2.0,0.2,1)]
	algo_list = [
#		algorithm.pso(500, 0.7298, 2.05, 2.05, 1.0, 5, 1),	# constriction coeff + gbest
		algorithm.pso(500),					# constriction coeff + lbest-2
#		algorithm.pso(500, 0.7298, 2.05, 2.05, 1.0, 5, 3),	# constriction coeff + von
		algorithm.pso(500, 0.7298, 2.05, 2.05, 1.0, 6, 3),	# FIPS + von
#		algorithm.pso(500, 0.65,   2.0,  2.0,  0.2, 1)		# original + gbest
		]
	
	for algo in algo_list:
		print('Testing algorithm: ' + str(algo))
		for prob in prob_list:
			print('\tTesting problem: ' + str(type(prob)) + ', Dimension: ' + str(prob.dimension))
=======
	number_of_islands = 5
	number_of_individuals = 30
	number_of_generations = 250

	prob_list = [problem.himmelblau(), problem.schwefel(10), problem.rastrigin(20), problem.griewank(5), problem.rosenbrock(4), problem.dejong(3), problem.michalewicz(5)]

	#Known solutions to the optimization problems
	prob_optimum = [0, 0, 0, 0, 0, 0, -4.687]

	algo_list = [algorithm.pso(number_of_generations), algorithm.de(number_of_generations,0.8,0.8),algorithm.sa_corana(number_of_generations,1,0.1), algorithm.ihs(number_of_generations), algorithm.cs(number_of_generations, 0.1, 0.25), algorithm.bee_colony(number_of_generations), algorithm.firefly(number_of_generations) ]

	for j in range(0,len(prob_list)):
		print('Testing problem: ' + str(type(prob_list[j])) + ', Dimension: ' + str(prob_list[j].dimension))
		for algo in algo_list:
			print('        Testing algorithm: ' + str(algo))
>>>>>>> c8b56765
			best = []
			best_x = []
			for i in range(0,number_of_islands):
				isl = island(prob_list[j],algo,number_of_individuals)
				isl.evolve(1)
				isl.join()
				best.append(isl.population.champion.f)
				best_x.append(isl.population.champion.x)
			print('                Best:\t' + str(min(best)[0] - prob_optimum[j]))
			print('                Mean:\t' + str(mean(best) - prob_optimum[j]))
			print('                Std:\t' + str(std(best)))

def test_aco():
	from PyGMO import problem, algorithm, island
	from numpy import mean, std
	number_of_islands = 5
	number_of_individuals = 30
	number_of_generations = 50
	w = [ [0,1,100,1], [1,0,1,100], [100,1,0,1], [1, 100, 1, 0]]
	prob_list = [problem.tsp(w)]
	algo_list = [algorithm.aco(number_of_generations)]
	for j in range(0,len(prob_list)):
		print('Testing problem: ' + str(type(prob_list[j])) + ', Dimension: ' + str(prob_list[j].dimension))
		for algo in algo_list:
			print('        Testing algorithm: ' + str(algo))
			best = []
			best_x = []
			for i in range(0,number_of_islands):
				isl = island(prob_list[j],algo,number_of_individuals)
				isl.evolve(1)
				isl.join()
				best.append(isl.population.champion.f)
				best_x.append(isl.population.champion.x)
				print('                Best fitness:\t' + str(best[i]))
				print('                Best solution:\t' + str(best_x[i]))

<|MERGE_RESOLUTION|>--- conflicted
+++ resolved
@@ -37,26 +37,6 @@
 def run_test():
 	from PyGMO import problem, algorithm, island
 	from numpy import mean, std
-<<<<<<< HEAD
-	
-	prob_list = [problem.schwefel(10),problem.rastrigin(10),problem.rosenbrock(10),problem.griewank(10),problem.cassini_1(),problem.messenger_full()]
-#	prob_list = [ problem.cassini_1(), problem.messenger_full() ]
-
-#	algo_list = [algorithm.de(500,0.8,0.8,2),algorithm.sa_corana(10000,1,0.1),
-#		algorithm.ihs(10000),algorithm.pso(500),algorithm.pso(500,0.65,2.0,2.0,0.2,1)]
-	algo_list = [
-#		algorithm.pso(500, 0.7298, 2.05, 2.05, 1.0, 5, 1),	# constriction coeff + gbest
-		algorithm.pso(500),					# constriction coeff + lbest-2
-#		algorithm.pso(500, 0.7298, 2.05, 2.05, 1.0, 5, 3),	# constriction coeff + von
-		algorithm.pso(500, 0.7298, 2.05, 2.05, 1.0, 6, 3),	# FIPS + von
-#		algorithm.pso(500, 0.65,   2.0,  2.0,  0.2, 1)		# original + gbest
-		]
-	
-	for algo in algo_list:
-		print('Testing algorithm: ' + str(algo))
-		for prob in prob_list:
-			print('\tTesting problem: ' + str(type(prob)) + ', Dimension: ' + str(prob.dimension))
-=======
 	number_of_islands = 5
 	number_of_individuals = 30
 	number_of_generations = 250
@@ -72,7 +52,6 @@
 		print('Testing problem: ' + str(type(prob_list[j])) + ', Dimension: ' + str(prob_list[j].dimension))
 		for algo in algo_list:
 			print('        Testing algorithm: ' + str(algo))
->>>>>>> c8b56765
 			best = []
 			best_x = []
 			for i in range(0,number_of_islands):
