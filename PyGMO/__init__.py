# -*- coding: iso-8859-1 -*-
# Copyright (C) 2004-2009 The PaGMO development team,
# Advanced Concepts Team (ACT), European Space Agency (ESA)
# http://apps.sourceforge.net/mediawiki/pagmo
# http://apps.sourceforge.net/mediawiki/pagmo/index.php?title=Developers
# http://apps.sourceforge.net/mediawiki/pagmo/index.php?title=Credits
# act@esa.int
#
# This program is free software; you can redistribute it and/or modify
# it under the terms of the GNU General Public License as published by
# the Free Software Foundation; either version 3 of the License, or
# (at your option) any later version.
#
# This program is distributed in the hope that it will be useful,
# but WITHOUT ANY WARRANTY; without even the implied warranty of
# MERCHANTABILITY or FITNESS FOR A PARTICULAR PURPOSE.  See the
# GNU General Public License for more details.
#
# You should have received a copy of the GNU General Public License
# along with this program; if not, write to the
# Free Software Foundation, Inc.,
# 59 Temple Place - Suite 330, Boston, MA  02111-1307, USA.

import core, algorithm, migration, problem, topology, test, util
<<<<<<< HEAD
from util import hypervolume, hv_algorithm

__doc__ = 'PyGMO is a pretty cool guy. it kills aliens and doesnt afraid of anything...'
__all__ = ['core', 'algorithm', 'migration', 'problem', 'topology', 'test', 'hypervolume', 'hv_algorithm']
=======

__doc__ = 'PyGMO is a pretty cool guy. it kills aliens and doesnt afraid of anything...'
__all__ = ['core', 'algorithm', 'migration', 'problem', 'topology', 'test', 'util']
>>>>>>> 6d3f2ce3
__version__ = '1.1.5'

# For convenience, bring all core classes into the root namespace when importing *.
from core import *
__all__ += filter(lambda name: not name.startswith('_'),dir(core))

problem_list = problem._get_problem_list()
algorithm_list = algorithm._get_algorithm_list()
island_list = core._get_island_list()

# Fill up the __extensions__ variable with all detected extensions
__extensions__ = {'nlopt': False, 'gsl': False,'snopt': False,'ipopt': False,'gtop': False,'scipy': False,'networkx': False,'vpython': False, 'pykep': False}
if "nlopt" in str(algorithm._get_algorithm_list()):
	__extensions__['nlopt']=True
if "gsl" in str(algorithm._get_algorithm_list()):
	__extensions__['gsl']=True
if "snopt" in str(algorithm._get_algorithm_list()):
	__extensions__['snopt']=True
if "ipopt" in str(algorithm._get_algorithm_list()):
	__extensions__['ipopt']=True
if "cassini" in str(problem._get_problem_list()):
	__extensions__['gtop']=True
try:
	from scipy import __version__ as __scipy_version__
	__extensions__['scipy']=True
except ImportError:
	pass
try:
	from networkx.version import version_info as __networkx_version__
	__extensions__['networkx']=True
except ImportError:
	pass
try:
	from visual import version as __visual_version__
	__extensions__['vpython']=True
except ImportError:
	pass
try:
	from PyKEP import __version__ as __pykep_version__
	__extensions__['pykep']=True
except ImportError:
	pass


def run_test(n_trials=200, pop_size = 20, n_gen = 500):
	"""
	This function runs some tests on the algorthm. Use it to verify the correct installation
	of PyGMO.

	USAGE: PyGMO.run_test(n_trials=200, pop_size = 20, n_gen = 500)

	* n_trials: each algorithm will be called n_trials times on the same problem to then evaluate best, mean and std
	* pop_size: this determines the population size 
	* n_gen: this regulates the maximim number of function evaluation

	"""
	from PyGMO import problem, algorithm, island
	from numpy import mean, std
	number_of_trials = n_trials
	number_of_individuals = pop_size
	number_of_generations = n_gen

	prob_list = [problem.schwefel(dim = 10), problem.rastrigin(dim = 10), problem.rosenbrock(dim = 10), problem.ackley(dim = 10), problem.griewank(dim = 10), problem.levy5(10)]
	if __extensions__['gtop']:
		prob_list.append(problem.cassini_1())
		prob_list.append(problem.gtoc_1())
		prob_list.append(problem.cassini_2())
		prob_list.append(problem.messenger_full())
		
	algo_list = [algorithm.pso(gen = number_of_generations), algorithm.mde_pbx(gen = number_of_generations, xtol=1e-30, ftol=1e-30), algorithm.de(gen = number_of_generations,xtol=1e-30, ftol=1e-30), algorithm.jde(gen = number_of_generations, memory=False,xtol=1e-30, ftol=1e-30), algorithm.de_1220(gen = number_of_generations, memory=False,xtol=1e-30, ftol=1e-30), algorithm.sa_corana(iter = number_of_generations*number_of_individuals,Ts = 1,Tf = 0.01), algorithm.ihs(iter = number_of_generations*number_of_individuals), algorithm.sga(gen = number_of_generations), algorithm.cmaes(gen = number_of_generations,xtol=1e-30, ftol=1e-30, memory=False), algorithm.bee_colony(gen = number_of_generations/2)]
	print('\nTrials: ' + str(n_trials) + ' - Population size: ' + str(pop_size) + ' - Generations: ' + str(n_gen))
	for prob in prob_list:
		print('\nTesting problem: ' + prob.get_name() + ', Dimension: ' + str(prob.dimension) )
		print('With Population Size: ' +  str(pop_size) )
		for algo in algo_list:
			print(' ' + str(algo))
			best = []
			best_x = []
			for i in range(0,number_of_trials):
				isl = island(algo,prob,number_of_individuals)
				isl.evolve(1)
				isl.join()
				best.append(isl.population.champion.f)
				best_x.append(isl.population.champion.x)
			print(' Best:\t' + str(min(best)[0]))
			print(' Mean:\t' + str(mean(best)))
			print(' Std:\t' + str(std(best)))
			
if __extensions__['scipy']:			
	class race2algos:
		"""
		This class uses the concept of racing to compare two algorithms
		on a probem. It runs repeatedly both algorithms on equal 
		starting populations up to when it finds a statistical difference between
		the obtained samples. The difference is detected using Wilcoxon
		ranksum test. The algorithms are tested on populations of equal size.

		"""
		def __init__(self, algo1, algo2, prob, pop_size=20, min_trials=20, p = 0.05, max_runs=200):
			"""
			Upon construction of the class object the race is initialized and launched.
			
			USAGE: r = PyGMO.race2algos(algo1, algo2, prob, pop_size=20, min_trials=20, p = 0.05, max_runs=200):
			
			* algo1: first algorithm in the race
			* algo2: second algorithm in the race
			* prob: problem (i.e. the "track" the algos are racing upon)
			* pop_size: population size of the island where the algos will perform evolution
			* min_trials: minimum number of runs to compare the algorithms
			* p: confidence level
			* max_runs: maximum number of races ....
			"""
			from random import randint
			from copy import deepcopy
			from sys import stdout
			self.algo1=algo1
			self.algo2=algo2
			self.prob=prob
			self.res1 = []
			self.res2 = []
			self.pop_size = pop_size
			self.p = 0
			self.z = 0
			self.p_req = p
			print "Racing the algorithms ..."
			
			for i in range(max_runs):
				stdout.write("\rRuns: %i" % i); stdout.flush()
				#We reset the random number generators of the algorithm
				algo1.reset_rngs(randint(0,9999999)); algo2.reset_rngs(randint(0,9999999))
				#We create an island with 20 individuals. This also initalizes its population at random within the box bounds
				isl1 = island(algo1,prob,self.pop_size)
				#We copy the island and change its algo. Like this we make sure the two algorithms
				#will evolve the same inital population (good practice)
				isl2 = deepcopy(isl1)
				isl2.algorithm = algo2
				#We start the evolution (in parallel as we do not call the method join())
				isl1.evolve(1); isl2.evolve(1)
				#Here join is called implicitly as we try to access one of the islands during evolution
				self.res1.append(isl1.population.champion.f[0])
				self.res2.append(isl2.population.champion.f[0])
				#We check that the race is over (only after having accumulated at least min_trials samples)
				if (i>min_trials):
					if (self.are_different(self.res1,self.res2)):
						break
					
		def are_different(self, data1,data2):
			from scipy.stats import wilcoxon
			self.z,self.p = wilcoxon(data1,data2)
			return (self.p < self.p_req)
			
		def plot(self):
			"""
			Plots the result of the race
			
			USAGE: r.plot()
			"""
			import matplotlib.pyplot as pl
			pl.subplot(1,2,1)
			pl.plot(sorted(self.res1),label = "1." + self.algo1.get_name())
			pl.plot(sorted(self.res2), label = "2." + self.algo2.get_name())
			pl.title(self.prob.get_name() + " dim: " + str(self.prob.dimension))
			pl.xlabel('rank')
			pl.legend()
			
			pl.subplot(1,2,2)
			pl.boxplot([self.res1,self.res2])
			pl.ylabel('Obj.Fun.')
			pl.title("Wilcoxon Test, p: %2.2e" % self.p + ", z: " + str(self.z))
			pl.show()

def example_1(n_trials=25, variant_adptv=1, memory=True):
	from PyGMO import problem, algorithm, island, archipelago
	from PyGMO.topology import fully_connected
	from numpy import mean, median
	results = list()
	prob = problem.messenger_full()
	de_variants = [11,13,15,17]
	algos = [algorithm.jde(gen=50,variant=v, memory=memory, variant_adptv=variant_adptv) for v in de_variants]
	
	for trial in range(n_trials):
		archi = archipelago(topology=fully_connected())
		for algo in algos:
			archi.push_back(island(algo,prob,25)) 
		print "Trial N: " + str(trial)
		archi.evolve(30)
		results.append(min([isl.population.champion.f[0] for isl in archi]))
	return (mean(results), median(results), min(results), max(results))
	
def example_2(algo=algorithm.de(1), prob = problem.rosenbrock(10), topo = topology.barabasi_albert(3,3), n_evolve = 100, n_isl = 1024, pop_size = 20, color_code='rank'):
	from PyGMO import problem, algorithm, island, archipelago
	from matplotlib.pyplot import savefig, close
	archi = archipelago(algo,prob,n_isl,pop_size,topology=topo)
	print "Drawing Initial Condition .. "
	pos = archi.draw(scale_by_degree=True,n_size=3,e_alpha=0.03, n_color = color_code)
	savefig('archi000', dpi = 72)
	close()
	for i in range(1,n_evolve):
		archi.evolve(1); 
		archi.join();
		print "Drawing"+ str(i) +  "-th evolution .. "
		pos = archi.draw(layout = pos, scale_by_degree=True,n_size=3,e_alpha=0.03, n_color = color_code)
		savefig('archi%03d' % i, dpi = 72);  
		close()
		


#def test_aco():
#	from PyGMO import problem, algorithm, island
#	from numpy import mean, std
#	number_of_islands = 5
#	number_of_individuals = 30
#	number_of_generations = 50
#	w = [ [0,1,100,1], [1,0,1,100], [100,1,0,1], [1, 100, 1, 0]]
#	prob_list = [problem.tsp(w)]
#	algo_list = [algorithm.aco(number_of_generations)]
#	for j in range(0,len(prob_list)):
#		print('Testing problem: ' + str(type(prob_list[j])) + ', Dimension: ' + str(prob_list[j].dimension))
#		for algo in algo_list:
#			print('        Testing algorithm: ' + str(algo))
#			best = []
#			best_x = []
#			for i in range(0,number_of_islands):
#				isl = island(prob_list[j],algo,number_of_individuals)
#				best.append(isl.population.champion.f)
#				best_x.append(isl.population.champion.x)
#				print('                Best fitness:\t' + str(best[i]))
#				print('                Best solution:\t' + str(best_x[i]))
<|MERGE_RESOLUTION|>--- conflicted
+++ resolved
@@ -22,16 +22,10 @@
 # 59 Temple Place - Suite 330, Boston, MA  02111-1307, USA.
 
 import core, algorithm, migration, problem, topology, test, util
-<<<<<<< HEAD
 from util import hypervolume, hv_algorithm
 
 __doc__ = 'PyGMO is a pretty cool guy. it kills aliens and doesnt afraid of anything...'
-__all__ = ['core', 'algorithm', 'migration', 'problem', 'topology', 'test', 'hypervolume', 'hv_algorithm']
-=======
-
-__doc__ = 'PyGMO is a pretty cool guy. it kills aliens and doesnt afraid of anything...'
-__all__ = ['core', 'algorithm', 'migration', 'problem', 'topology', 'test', 'util']
->>>>>>> 6d3f2ce3
+__all__ = ['core', 'algorithm', 'migration', 'problem', 'topology', 'test', 'util', 'hypervolume', 'hv_algorithm']
 __version__ = '1.1.5'
 
 # For convenience, bring all core classes into the root namespace when importing *.
