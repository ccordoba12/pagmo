--- conflicted
+++ resolved
@@ -779,7 +779,7 @@
 	return retval;
 }
 
-<<<<<<< HEAD
+
 /// Repairs the individual at the position idx.
 /**
  * This methods repairs an infeasible individual to make it feasible. The method uses the repairing
@@ -816,8 +816,7 @@
 	this->set_x(idx,pop_repair.get_individual(0).cur_x);
 }
 
-=======
->>>>>>> d67f9df4
+
 /// Return terse human-readable representation.
 /**
  * Will return a formatted string displaying:
