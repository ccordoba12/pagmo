/*****************************************************************************
 *   Copyright (C) 2004-2009 The PaGMO development team,                     *
 *   Advanced Concepts Team (ACT), European Space Agency (ESA)               *
 *   http://apps.sourceforge.net/mediawiki/pagmo                             *
 *   http://apps.sourceforge.net/mediawiki/pagmo/index.php?title=Developers  *
 *   http://apps.sourceforge.net/mediawiki/pagmo/index.php?title=Credits     *
 *   act@esa.int                                                             *
 *                                                                           *
 *   This program is free software; you can redistribute it and/or modify    *
 *   it under the terms of the GNU General Public License as published by    *
 *   the Free Software Foundation; either version 3 of the License, or       *
 *   (at your option) any later version.                                     *
 *                                                                           *
 *   This program is distributed in the hope that it will be useful,         *
 *   but WITHOUT ANY WARRANTY; without even the implied warranty of          *
 *   MERCHANTABILITY or FITNESS FOR A PARTICULAR PURPOSE.  See the           *
 *   GNU General Public License for more details.                            *
 *                                                                           *
 *   You should have received a copy of the GNU General Public License       *
 *   along with this program; if not, write to the                           *
 *   Free Software Foundation, Inc.,                                         *
 *   59 Temple Place - Suite 330, Boston, MA  02111-1307, USA.               *
 *****************************************************************************/

#include <climits>
#include <iostream>
#include <vector>
#include <list>

#include "src/algorithms.h"
#include "src/archipelago.h"
#include "src/island.h"
#include "src/problems.h"
#include "src/topologies.h"

using namespace pagmo;

int main()
{
<<<<<<< HEAD
	island isl = island(problem::snopt_toyprob(),algorithm::nlopt_cobyla(),1);
	for (int i=0; i< 1; ++i){
=======
	island isl = island(problem::rosenbrock(200),algorithm::snopt(300),20);
	std::cout << isl.get_population().champion().f << std::endl;
	for (int i=0; i< 10; ++i){
>>>>>>> 2ac09a8b
		isl.evolve();
		std::cout << isl.get_population().get_individual(0) << std::endl;
	}
	//std::cout << isl.get_population().champion().x << std::endl;
	//std::cout << problem::objfun_calls() << std::endl;
}<|MERGE_RESOLUTION|>--- conflicted
+++ resolved
@@ -37,14 +37,8 @@
 
 int main()
 {
-<<<<<<< HEAD
 	island isl = island(problem::snopt_toyprob(),algorithm::nlopt_cobyla(),1);
 	for (int i=0; i< 1; ++i){
-=======
-	island isl = island(problem::rosenbrock(200),algorithm::snopt(300),20);
-	std::cout << isl.get_population().champion().f << std::endl;
-	for (int i=0; i< 10; ++i){
->>>>>>> 2ac09a8b
 		isl.evolve();
 		std::cout << isl.get_population().get_individual(0) << std::endl;
 	}
