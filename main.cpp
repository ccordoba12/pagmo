/*****************************************************************************
 *   Copyright (C) 2004-2009 The PaGMO development team,                     *
 *   Advanced Concepts Team (ACT), European Space Agency (ESA)               *
 *   http://apps.sourceforge.net/mediawiki/pagmo                             *
 *   http://apps.sourceforge.net/mediawiki/pagmo/index.php?title=Developers  *
 *   http://apps.sourceforge.net/mediawiki/pagmo/index.php?title=Credits     *
 *   act@esa.int                                                             *
 *                                                                           *
 *   This program is free software; you can redistribute it and/or modify    *
 *   it under the terms of the GNU General Public License as published by    *
 *   the Free Software Foundation; either version 2 of the License, or       *
 *   (at your option) any later version.                                     *
 *                                                                           *
 *   This program is distributed in the hope that it will be useful,         *
 *   but WITHOUT ANY WARRANTY; without even the implied warranty of          *
 *   MERCHANTABILITY or FITNESS FOR A PARTICULAR PURPOSE.  See the           *
 *   GNU General Public License for more details.                            *
 *                                                                           *
 *   You should have received a copy of the GNU General Public License       *
 *   along with this program; if not, write to the                           *
 *   Free Software Foundation, Inc.,                                         *
 *   59 Temple Place - Suite 330, Boston, MA  02111-1307, USA.               *
 *****************************************************************************/

#include <iostream>
#include "src/pagmo.h"

using namespace pagmo;

int main()
{
// This instantiates a differential evolution algorithm that will run for 500 generations. Refer to the documentation to
// see what othert parameters do
<<<<<<< HEAD
pagmo::algorithm::ihs algo(10000);
=======
pagmo::algorithm::cmaes algo(100);
>>>>>>> 02458348
algo.set_screen_output(true);

//This instantiate a 50 dimensional Rosenbrock problem
pagmo::problem::zdt1 prob;

//This instantiate an island containing a population of 20 individuals initialized at random and having their fitness evaluated
//with respect to the Schwefel problem. The island will evolve its population using the instantiated algorithm
pagmo::island isl = island(algo,prob,50);

//This prints on screen the instantiated Rosenbrock problem
std::cout << prob << std::endl;

std::cout << isl.get_population().champion().f[0] << " " << std::endl;

pagmo::population pop = isl.get_population();

//Evolution is here started on the single island instantiated
<<<<<<< HEAD
for (int i=0; i< 1; ++i){
=======
for (int i=0; i< 30; ++i){
>>>>>>> 02458348
	algo.evolve(pop);
	std::cout << pop.champion().f[0] << " " << std::endl;
}

return 0;
}<|MERGE_RESOLUTION|>--- conflicted
+++ resolved
@@ -31,11 +31,9 @@
 {
 // This instantiates a differential evolution algorithm that will run for 500 generations. Refer to the documentation to
 // see what othert parameters do
-<<<<<<< HEAD
-pagmo::algorithm::ihs algo(10000);
-=======
+
 pagmo::algorithm::cmaes algo(100);
->>>>>>> 02458348
+
 algo.set_screen_output(true);
 
 //This instantiate a 50 dimensional Rosenbrock problem
@@ -53,11 +51,8 @@
 pagmo::population pop = isl.get_population();
 
 //Evolution is here started on the single island instantiated
-<<<<<<< HEAD
-for (int i=0; i< 1; ++i){
-=======
+
 for (int i=0; i< 30; ++i){
->>>>>>> 02458348
 	algo.evolve(pop);
 	std::cout << pop.champion().f[0] << " " << std::endl;
 }
