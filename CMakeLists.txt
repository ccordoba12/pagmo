PROJECT(PaGMO)

CMAKE_MINIMUM_REQUIRED(VERSION 2.4.0)
# Setup and include CMake modules.
SET(CMAKE_MODULE_PATH ${CMAKE_SOURCE_DIR}/cmake_modules)

INCLUDE(CheckTypeSize)
INCLUDE(PaGMOCPackSetup)

# Initialise (empty) list of libraries to link against.
SET(MANDATORY_LIBRARIES "")

# Configuration for GCC.
IF(CMAKE_COMPILER_IS_GNUCXX)
	# Add to the base flags extra warnings, and set up message reporting from the compiler so that it is Eclipse-friendly.
	SET(CMAKE_CXX_FLAGS "${CMAKE_CXX_FLAGS} -Wall -Wextra -Wdisabled-optimization -fmessage-length=0")
	# Suggested for multithreaded code.
	ADD_DEFINITIONS(-D_REENTRANT)
	# Atomic builtins for GCC.
	TRY_COMPILE(WORKING_ATOMIC_BUILTINS ${CMAKE_BINARY_DIR}/compile_tests/ ${CMAKE_SOURCE_DIR}/cmake_modules/gcc_atomic_builtins_test.cpp COMPILE_DEFINITIONS ${CMAKE_CCXX_FLAGS})
	IF(WORKING_ATOMIC_BUILTINS)
		MESSAGE(STATUS "GCC is correctly setup to support atomic builtins.")
		ADD_DEFINITIONS(-D_PAGMO_GCC_ATOMIC_BUILTINS)
	ELSE(WORKING_ATOMIC_BUILTINS)
		MESSAGE(STATUS "Either this GCC version does not support atomic builtins or the CXXFLAGS are not properly set to enable them.")
		MESSAGE(STATUS "Please note that atomic builtins are supported from version 4.1.0 of GCC and need an appropriate '-march' flag (e.g., at least '-march=i486' on x86 architectures).")
	ENDIF(WORKING_ATOMIC_BUILTINS)
ENDIF(CMAKE_COMPILER_IS_GNUCXX)

# Configuration for MSVC.
IF(MSVC)
	MESSAGE(STATUS "Enabling MSVC atomic builtins.")
	ADD_DEFINITIONS(-D_PAGMO_MSVC_ATOMIC_BUILTINS)
ENDIF(MSVC)

# Set default build type to "Release", change it in the GUI if you need to build with debug.
IF(NOT CMAKE_BUILD_TYPE)
	SET(CMAKE_BUILD_TYPE Release CACHE STRING
		"Choose the type of build, options are: None Debug Release RelWithDebInfo MinSizeRel."
	FORCE)
ENDIF(NOT CMAKE_BUILD_TYPE)

# Use CMake's 2.6 new policy for library paths.
IF(COMMAND CMAKE_POLICY)
    CMAKE_POLICY(SET CMP0003 NEW)
ENDIF(COMMAND CMAKE_POLICY)

# Provides build options to CMake
# Build Option: when active the file main.cpp is built and linked to the PaGMO static library
OPTION(BUILD_MAIN "Build 'main.cpp'." ON)

# Build Option: when active the bindings to Python are compiled and linked (installation)
OPTION(BUILD_PYGMO "Build Python bindings." OFF)

# Build Option: minimisers from the GNU scientific library (GSL).
OPTION(ENABLE_GSL "Enable support for GSL minimzers." OFF)

# Build Option: algorithms from the NLopt library.
OPTION(ENABLE_NLOPT "Enable support for NLopt algorithms." OFF)

# If GSL support is requested, look for the library.
IF(ENABLE_GSL)
	FIND_LIBRARY(GSL_GSL_LIBRARY NAMES gsl)
	FIND_PATH(GSL_INCLUDE_DIR NAMES gsl/gsl_vector.h)
	IF(NOT GSL_GSL_LIBRARY OR NOT GSL_INCLUDE_DIR)
		MESSAGE(FATAL_ERROR "GSL support was requested, but the library could not be located.")
	ENDIF(NOT GSL_GSL_LIBRARY OR NOT GSL_INCLUDE_DIR)
	MESSAGE(STATUS "GSL library: ${GSL_GSL_LIBRARY}")
	MESSAGE(STATUS "GSL include dir: ${GSL_INCLUDE_DIR}")
	SET(MANDATORY_LIBRARIES ${MANDATORY_LIBRARIES} ${GSL_GSL_LIBRARY})
	ADD_DEFINITIONS(-DPAGMO_ENABLE_GSL)
ENDIF(ENABLE_GSL)

<<<<<<< HEAD
# If NLopt support is requested, look for the library.
IF(ENABLE_NLOPT)
	FIND_LIBRARY(NLOPT_LIBRARY NAMES nlopt_cxx)
	FIND_PATH(NLOPT_INCLUDE_DIR NAMES nlopt.h)
	IF(NOT NLOPT_LIBRARY OR NOT NLOPT_INCLUDE_DIR)
		MESSAGE(FATAL_ERROR "NLopt support was requested, but the library could not be located. Please make sure that NLopt was compiled with C++ support (the library will be called 'nlopt_cxx')")
	ENDIF(NOT NLOPT_LIBRARY OR NOT NLOPT_INCLUDE_DIR)
	MESSAGE(STATUS "NLopt library: ${NLOPT_LIBRARY}")
	MESSAGE(STATUS "NLopt include dir: ${NLOPT_INCLUDE_DIR}")
	SET(MANDATORY_LIBRARIES ${MANDATORY_LIBRARIES} ${NLOPT_LIBRARY})
	ADD_DEFINITIONS(-DPAGMO_ENABLE_NLOPT)
ENDIF(ENABLE_NLOPT)
=======
# Build Option: SNOPT optimiser
OPTION(ENABLE_SNOPT "Enable support for SNOPT minimzer." OFF)

# If SNOPT support is requested, look for the libraries.
IF(ENABLE_SNOPT)
	FIND_LIBRARY(SNOPT_SNOPT_LIBRARY NAMES snopt)
	IF(NOT SNOPT_SNOPT_LIBRARY)
		MESSAGE(FATAL_ERROR "SNOPT support was requested, but the snopt library could not be located.")
	ENDIF(NOT SNOPT_SNOPT_LIBRARY)
	MESSAGE(STATUS "snopt library: ${SNOPT_SNOPT_LIBRARY}")

	FIND_LIBRARY(SNOPT_SNPRINT_LIBRARY NAMES snprint)
	IF(NOT SNOPT_SNPRINT_LIBRARY)
		MESSAGE(FATAL_ERROR "SNOPT support was requested, but the snprint library could not be located.")
	ENDIF(NOT SNOPT_SNPRINT_LIBRARY)
	MESSAGE(STATUS "snprint library: ${SNOPT_SNPRINT_LIBRARY}")

	FIND_LIBRARY(SNOPT_BLAS_LIBRARY NAMES blas)
	IF(NOT SNOPT_BLAS_LIBRARY)
		MESSAGE(FATAL_ERROR "SNOPT support was requested, but the blas library could not be located.")
	ENDIF(NOT SNOPT_BLAS_LIBRARY)
	MESSAGE(STATUS "blas library: ${SNOPT_BLAS_LIBRARY}")

	FIND_LIBRARY(SNOPT_F2C_LIBRARY NAMES f2c)
	IF(NOT SNOPT_F2C_LIBRARY)
		MESSAGE(FATAL_ERROR "SNOPT support was requested, but the f2c library could not be located.")
	ENDIF(NOT SNOPT_F2C_LIBRARY)
	MESSAGE(STATUS "f2c library: ${SNOPT_F2C_LIBRARY}")

	FIND_LIBRARY(SNOPT_M_LIBRARY NAMES m)
	IF(NOT SNOPT_M_LIBRARY)
		MESSAGE(FATAL_ERROR "SNOPT support was requested, but the m library could not be located.")
	ENDIF(NOT SNOPT_M_LIBRARY)
	MESSAGE(STATUS "m library: ${SNOPT_M_LIBRARY}")

	SET(MANDATORY_LIBRARIES ${MANDATORY_LIBRARIES} ${SNOPT_SNOPT_LIBRARY} ${SNOPT_SNPRINT_LIBRARY} ${SNOPT_BLAS_LIBRARY} ${SNOPT_F2C_LIBRARY} ${SNOPT_M_LIBRARY})

	#If gfortran is found the library is included as last in case snopt has been compiled using gfortran
	FIND_LIBRARY(SNOPT_GFORTRAN_LIBRARY NAMES gfortran)
	IF(SNOPT_GFORTRAN_LIBRARY)
		SET(MANDATORY_LIBRARIES ${MANDATORY_LIBRARIES} ${SNOPT_GFORTRAN_LIBRARY})
	ENDIF(SNOPT_GFORTRAN_LIBRARY)
	ADD_DEFINITIONS(-DPAGMO_ENABLE_SNOPT)
ENDIF(ENABLE_SNOPT)
>>>>>>> 2ac09a8b

# Let's include Boost's headers.
INCLUDE_DIRECTORIES("${CMAKE_SOURCE_DIR}/external_headers")
INCLUDE_DIRECTORIES("/sw/include")

# Some common platform switches.
SET(PAGMO_INSTALL_PREFIX ${CMAKE_INSTALL_PREFIX})
IF(UNIX)
	# Install path for libraries.
	SET(LIB_INSTALL_PATH "lib")
	# NOTICE: use FindThreads library from CMake here instead?
	# If we are in Unix, let's require pthread.
	FIND_LIBRARY(PTHREAD_LIBRARY pthread)
	IF(NOT PTHREAD_LIBRARY)
		MESSAGE(FATAL_ERROR "POSIX thread library not found, please install it or specify manually where it is located.")
	ENDIF(NOT PTHREAD_LIBRARY)
	SET(MANDATORY_LIBRARIES ${MANDATORY_LIBRARIES} pthread)
	# Enable the pthread flag in Unix only if the compiler is GNU.
	IF(CMAKE_COMPILER_IS_GNUCXX)
		SET(CMAKE_CXX_FLAGS "${CMAKE_CXX_FLAGS} -pthread")
	ENDIF(CMAKE_COMPILER_IS_GNUCXX)
ELSE(UNIX)
	IF(NOT WIN32)
		MESSAGE(FATAL_ERROR "Sorry, at the moment pagmo can be built only on Unix and Win32 environments.")
	ENDIF(NOT WIN32)
	SET(LIB_INSTALL_PATH .)
	SET(PAGMO_INSTALL_PREFIX "${PAGMO_INSTALL_PREFIX} ${PAGMO_VERSION}")
	ADD_DEFINITIONS(-DPAGMO_WIN32)
	IF(MINGW)
		# Linker and compiler flags needed for the support of multithread applications.
		SET(CMAKE_EXE_LINKER_FLAGS "${CMAKE_EXE_LINKER_FLAGS_INIT} -mthreads")
		SET(CMAKE_MODULE_LINKER_FLAGS "${CMAKE_MODULE_LINKER_FLAGS_INIT} -mthreads")
		SET(CMAKE_SHARED_LINKER_FLAGS "${CMAKE_SHARED_LINKER_FLAGS_INIT} -mthreads")
		SET(CMAKE_CXX_FLAGS "${CMAKE_CXX_FLAGS} -mthreads")
	ENDIF(MINGW)
ENDIF(UNIX)

CHECK_TYPE_SIZE("void *" POINTER_SIZE)
MESSAGE(STATUS "Pointer size = ${POINTER_SIZE}")

IF(BUILD_PYGMO)
	INCLUDE(PaGMOPythonSetup)
ENDIF(BUILD_PYGMO)

ADD_SUBDIRECTORY("${CMAKE_SOURCE_DIR}/src")
IF(BUILD_PYGMO)
	ADD_SUBDIRECTORY("${CMAKE_SOURCE_DIR}/PyGMO")
	IF(WIN32)
		SET(WIN_PKG_ROOT ${CMAKE_SOURCE_DIR}/windows_package)
		# Copy license file into windows package directory and install it.
		CONFIGURE_FILE("${CMAKE_SOURCE_DIR}/COPYING" "${WIN_PKG_ROOT}/license.txt")
		CONFIGURE_FILE("${CMAKE_SOURCE_DIR}/README" "${WIN_PKG_ROOT}/readme.txt")
		INSTALL(FILES "${WIN_PKG_ROOT}/license.txt" "${WIN_PKG_ROOT}/readme.txt" DESTINATION .)
		# Install Console.
		INSTALL(FILES
			${WIN_PKG_ROOT}/console/Console.exe
			${WIN_PKG_ROOT}/console/FreeImage.dll
			${WIN_PKG_ROOT}/console/console.chm
			${WIN_PKG_ROOT}/console/console.xml
			${WIN_PKG_ROOT}/console/ConsoleHook.dll
			${WIN_PKG_ROOT}/console/FreeImagePlus.dll
			DESTINATION .
		)
                INSTALL(FILES
			${WIN_PKG_ROOT}/console/Microsoft.VC90.CRT/msvcm90.dll
			${WIN_PKG_ROOT}/console/Microsoft.VC90.CRT/msvcr90.dll
			${WIN_PKG_ROOT}/console/Microsoft.VC90.CRT/msvcp90.dll
			${WIN_PKG_ROOT}/console/Microsoft.VC90.CRT/Microsoft.VC90.CRT.manifest
			DESTINATION Microsoft.VC90.CRT
		)
		# Install IPython profile file.
		INSTALL(FILES
			${CMAKE_SOURCE_DIR}/extras/ipy_profile_pygmo.py
			DESTINATION .
		)
	ENDIF(WIN32)
ENDIF(BUILD_PYGMO)

# Link main to pagmo_static library.
IF(BUILD_MAIN)
	ADD_EXECUTABLE(main main.cpp)
	TARGET_LINK_LIBRARIES(main pagmo_static ${MANDATORY_LIBRARIES})
ENDIF(BUILD_MAIN)

INCLUDE(CPack)<|MERGE_RESOLUTION|>--- conflicted
+++ resolved
@@ -58,6 +58,9 @@
 # Build Option: algorithms from the NLopt library.
 OPTION(ENABLE_NLOPT "Enable support for NLopt algorithms." OFF)
 
+# Build Option: SNOPT optimiser
+OPTION(ENABLE_SNOPT "Enable support for SNOPT minimzer." OFF)
+
 # If GSL support is requested, look for the library.
 IF(ENABLE_GSL)
 	FIND_LIBRARY(GSL_GSL_LIBRARY NAMES gsl)
@@ -71,7 +74,6 @@
 	ADD_DEFINITIONS(-DPAGMO_ENABLE_GSL)
 ENDIF(ENABLE_GSL)
 
-<<<<<<< HEAD
 # If NLopt support is requested, look for the library.
 IF(ENABLE_NLOPT)
 	FIND_LIBRARY(NLOPT_LIBRARY NAMES nlopt_cxx)
@@ -84,9 +86,6 @@
 	SET(MANDATORY_LIBRARIES ${MANDATORY_LIBRARIES} ${NLOPT_LIBRARY})
 	ADD_DEFINITIONS(-DPAGMO_ENABLE_NLOPT)
 ENDIF(ENABLE_NLOPT)
-=======
-# Build Option: SNOPT optimiser
-OPTION(ENABLE_SNOPT "Enable support for SNOPT minimzer." OFF)
 
 # If SNOPT support is requested, look for the libraries.
 IF(ENABLE_SNOPT)
@@ -129,7 +128,6 @@
 	ENDIF(SNOPT_GFORTRAN_LIBRARY)
 	ADD_DEFINITIONS(-DPAGMO_ENABLE_SNOPT)
 ENDIF(ENABLE_SNOPT)
->>>>>>> 2ac09a8b
 
 # Let's include Boost's headers.
 INCLUDE_DIRECTORIES("${CMAKE_SOURCE_DIR}/external_headers")
