--- conflicted
+++ resolved
@@ -39,24 +39,20 @@
 
 	//increment this if you add a multiobjective problem
 	unsigned int n_mo = 2;
-<<<<<<< HEAD
 
 	//increment this if you add a constrained problem
 	unsigned int n_con = 2;
-=======
->>>>>>> d67f9df4
 
 	// create two containers of pagmo::algorithms
 	std::vector<algorithm::base_ptr> algos;
 	std::vector<algorithm::base_ptr> algos_new;
 
-<<<<<<< HEAD
+
 	// fill it up with algorithm
 	// first the multiobjective ones
-=======
+
 	algos.push_back(algorithm::sms_emoa(gen,2,0.5,11,0.3,11).clone());
 	algos_new.push_back(algorithm::sms_emoa().clone());
->>>>>>> d67f9df4
 	algos.push_back(algorithm::nsga2(gen,0.5,11,0.3,11).clone());
 	algos_new.push_back(algorithm::nsga2().clone());
 	algos.push_back(algorithm::vega(gen,.9,.021,1,algorithm::vega::mutation::RANDOM,0.3,algorithm::vega::crossover::BINOMIAL).clone());
